--- conflicted
+++ resolved
@@ -8,9 +8,5 @@
   - openpyxl>=3.0.6
   - pandas>=1.2.2
   - geopandas>=0.8.2
-<<<<<<< HEAD
   - markdown>=3.3.4
-=======
-  - markdown>=3.3.4
-  - jinja2>=2.11
->>>>>>> 985cec51
+  - jinja2>=2.11