"""

Created on: Wed Feb 26 09:32:01 2020
Updated on: Wed Dec 23 14:12:46 2020

Original author: racs
Last update made by: cara

File purpose:
Freight model tier converter tool. Translates Great Britain Freight Model
(GBFM) output matrices to matrices with model-specific time period and zoning
system.

"""
# PyQt imports
from PyQt5 import QtWidgets, QtGui
from PyQt5.QtCore import pyqtSlot, Qt

# User-defined imports
from profile_builder import Profile_Builder
from annualtonne2pcu import AnnualTonne2PCU
from matrix_utilities_ui import MatrixUtilities
from lgvprocessing import LGVProcessing
from combine_shapefiles import CombineShapefiles
from producegbfmcorrespondence import ProduceGBFMCorrespondence
from deltaprocess import DeltaProcess
from utilities import Utilities, info_window
from text_info import Tier_Converter_Text
from cost_conversion import WeightedRezone
<<<<<<< HEAD
from time_period_conversion_ui import TimeConversionUI
=======
from info_window import InfoWindow
>>>>>>> 3ae0dabf

# Other packages
import sys
import textwrap

#########################################################################

# Main interface window
class tier_converter(QtWidgets.QWidget):
    def __init__(self):
        super().__init__()
        self.initUI()

    def initUI(self):
        self.setGeometry(500, 200, 500, 540)
        self.setWindowTitle("Local Freight Tool")
        self.setWindowIcon(QtGui.QIcon("icon.png"))

        logo_label = QtWidgets.QLabel(self)
        logo_image = QtGui.QPixmap('TFN_title.png')
        logo_image = logo_image.scaled(168, 40, Qt.KeepAspectRatio, Qt.FastTransformation)
        logo_label.setGeometry(320, 10, 168, 40)
        logo_label.setPixmap(logo_image)

        labelA = QtWidgets.QLabel(self)
        labelA.setText("Local Freight Tool")
        labelA.setFont(QtGui.QFont("Arial", 20, QtGui.QFont.Bold))
        labelA.setGeometry(10, 10, 700, 40)

        y = 60
        sep = 40
        labelB = QtWidgets.QLabel(self)
        labelB.setText("Pre-Processing")
        labelB.setFont(QtGui.QFont("Arial", 12, QtGui.QFont.Bold))
        labelB.setGeometry(10, y, 700, 30)

        # Create a push button for 'info'
        next_button = QtWidgets.QPushButton(self)
        next_button.setText("Info")
        next_button.setGeometry(400, y, 90, 30)
        next_button.clicked.connect(self.on_click_Info)

        y += sep
        # Create a push buttons for menu options
        next_button = QtWidgets.QPushButton(self)
        next_button.setText("0: Combine Centroid and Polygon Shapefiles")
        next_button.setGeometry(10, y, 480, 30)
        next_button.clicked.connect(self.on_click_CombineShapefiles)

        y += sep
        next_button = QtWidgets.QPushButton(self)
        next_button.setText("1: Produce Zone Correspondence")
        next_button.setGeometry(10, y, 480, 30)
        next_button.clicked.connect(self.on_click_ProduceGBFMCorrespondence)

        y += sep
        #  Create a push button for Profile Builder
        next_button = QtWidgets.QPushButton(self)
        next_button.setText("2: Time Profile Builder")
        next_button.setGeometry(10, y, 480, 30)
        next_button.clicked.connect(self.on_click_Profile_Builder)

        y += sep
        labelC = QtWidgets.QLabel(self)
        labelC.setText("Conversion")
        labelC.setFont(QtGui.QFont("Arial", 12, QtGui.QFont.Bold))
        labelC.setGeometry(10, y, 700, 30)

        y += sep
        next_button = QtWidgets.QPushButton(self)
        next_button.setText("3: HGV Annual Tonne to Annual PCU Conversion")
        next_button.setGeometry(10, y, 480, 30)
        next_button.clicked.connect(self.on_click_AnnualTonne2PCU)

        y += sep
        next_button = QtWidgets.QPushButton(self)
<<<<<<< HEAD
        next_button.setText("4: Annual PCU to Model Time Period PCU")
        next_button.setGeometry(10, 290, 480, 30)
        next_button.clicked.connect(self.on_click_time_period_conv)
=======
        next_button.setText("4: HGV Annual PCU to Model Zoning and Time Periods")
        next_button.setGeometry(10, y, 480, 30)
        next_button.clicked.connect(self.on_click_GBFM2ModelPCU)
>>>>>>> 3ae0dabf

        y += sep
        next_button = QtWidgets.QPushButton(self)
        next_button.setText("5: LGV Processing")
        next_button.setGeometry(10, y, 480, 30)
        next_button.clicked.connect(self.on_click_LGVProcessing)

        y += sep
        labelD = QtWidgets.QLabel(self)
        labelD.setText("Utilities")
        labelD.setFont(QtGui.QFont("Arial", 12, QtGui.QFont.Bold))
        labelD.setGeometry(10, y, 700, 30)

        y += sep
        next_button = QtWidgets.QPushButton(self)
        next_button.setText("6: Matrix Utilities")
        next_button.setGeometry(10, y, 480, 30)
        next_button.clicked.connect(self.on_click_MatrixUtilities)

        y += sep
        next_button = QtWidgets.QPushButton(self)
        next_button.setText("7: Delta Process")
        next_button.setGeometry(10, y, 480, 30)
        next_button.clicked.connect(self.on_click_DeltaProcess)

        y += sep
        next_button = QtWidgets.QPushButton(self)
        next_button.setText("8: Cost Conversion")
        next_button.setGeometry(10, y, 480, 30)
        next_button.clicked.connect(self.on_click_CostConversion)

        self.show()

    @pyqtSlot()
    def on_click_Profile_Builder(self):
        self.selections_window = Profile_Builder(self)
        self.hide()
        self.selections_window.show()

    @pyqtSlot()
    def on_click_Info(self):
        self.selections_window = InfoWindow(self, 'README.md')
        self.selections_window.show()

    @pyqtSlot()
    def on_click_CombineShapefiles(self):
        self.selections_window = CombineShapefiles(self)
        self.hide()
        self.selections_window.show()

    @pyqtSlot()
    def on_click_ProduceGBFMCorrespondence(self):
        self.selections_window = ProduceGBFMCorrespondence(self)
        self.hide()
        self.selections_window.show()

    @pyqtSlot()
    def on_click_AnnualTonne2PCU(self):
        self.selections_window = AnnualTonne2PCU(self)
        self.hide()
        self.selections_window.show()

    @pyqtSlot()
    def on_click_LGVProcessing(self):
        self.selections_window = LGVProcessing(self)
        self.hide()
        self.selections_window.show()

    @pyqtSlot()
    def on_click_time_period_conv(self):
        self.selections_window = TimeConversionUI(self)
        self.hide()
        self.selections_window.show()

    @pyqtSlot()
    def on_click_MatrixUtilities(self):
        self.selections_window = MatrixUtilities(self)
        self.hide()
        self.selections_window.show()

    @pyqtSlot()
    def on_click_DeltaProcess(self):
        self.selections_window = DeltaProcess(self)
        self.hide()
        self.selections_window.show()

    @pyqtSlot()
    def on_click_CostConversion(self):
        self.selections_window = WeightedRezone(self)
        self.hide()
        self.selections_window.show()

    # Function which asks the user if they really want to trigger sys.exit()
    def closeEvent(self, event):
        Utilities.closeEvent(self, event)


# =============================================================================
# Main
if __name__ == "__main__":
    app = QtWidgets.QApplication(sys.argv)
    app.setStyle("Fusion")
    tc = tier_converter()
    sys.exit(app.exec_())<|MERGE_RESOLUTION|>--- conflicted
+++ resolved
@@ -27,11 +27,8 @@
 from utilities import Utilities, info_window
 from text_info import Tier_Converter_Text
 from cost_conversion import WeightedRezone
-<<<<<<< HEAD
 from time_period_conversion_ui import TimeConversionUI
-=======
 from info_window import InfoWindow
->>>>>>> 3ae0dabf
 
 # Other packages
 import sys
@@ -108,15 +105,9 @@
 
         y += sep
         next_button = QtWidgets.QPushButton(self)
-<<<<<<< HEAD
-        next_button.setText("4: Annual PCU to Model Time Period PCU")
-        next_button.setGeometry(10, 290, 480, 30)
+        next_button.setText("4: HGV Annual PCU to Model Zoning and Time Periods")
+        next_button.setGeometry(10, y, 480, 30)
         next_button.clicked.connect(self.on_click_time_period_conv)
-=======
-        next_button.setText("4: HGV Annual PCU to Model Zoning and Time Periods")
-        next_button.setGeometry(10, y, 480, 30)
-        next_button.clicked.connect(self.on_click_GBFM2ModelPCU)
->>>>>>> 3ae0dabf
 
         y += sep
         next_button = QtWidgets.QPushButton(self)
